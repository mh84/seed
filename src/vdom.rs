use crate::{
    dom_types,
    dom_types::{El, Namespace},
    routing, util, websys_bridge,
};
use std::{cell::RefCell, collections::HashMap, panic, rc::Rc};
use wasm_bindgen::{JsCast, closure::Closure};
use web_sys::{Document, Element, Event, EventTarget, Window};

pub enum Update<Ms, Mdl> {
    Render(Mdl),
    Skip(Mdl),
    RenderThen(Mdl, Ms)
}

impl<Ms, Mdl> Update<Ms, Mdl> {
    pub fn model(self) -> Mdl {
        use Update::*;
        match self {
            Render(model) => model,
            Skip(model) => model,
            RenderThen(model, _) => model,
        }
    }
}
// todo should this go here? do we need it?


type UpdateFn<Ms, Mdl> = fn(Ms, Mdl) -> Update<Ms, Mdl>;
type ViewFn<Ms, Mdl> = fn(App<Ms, Mdl>, &Mdl) -> El<Ms>;
type RoutesFn<Ms> = fn(&crate::routing::Url) -> Ms;
type WindowEvents<Ms, Mdl> = fn(&Mdl) -> Vec<dom_types::Listener<Ms>>;
type MsgListeners<Ms> = Vec<Box<Fn(&Ms)>>;

pub struct Mailbox<Message: 'static> {
    func: Rc<Fn(Message)>,
}

impl<Ms> Mailbox<Ms> {
    pub fn new(func: impl Fn(Ms) + 'static) -> Self {
        Mailbox {
            func: Rc::new(func),
        }
    }

    pub fn send(&self, message: Ms) {
        (self.func)(message)
    }
}

impl<Ms> Clone for Mailbox<Ms> {
    fn clone(&self) -> Self {
        Mailbox {
            func: self.func.clone(),
        }
    }
}

// TODO: Examine what needs to be ref cells, rcs etc

type StoredPopstate = RefCell<Option<Closure<FnMut(Event)>>>;

/// Used as part of an interior-mutability pattern, ie Rc<RefCell<>>
pub struct AppData<Ms: Clone + 'static, Mdl> {
    // Model is in a RefCell<Option> here so we can replace it in self.update().
    pub model: RefCell<Option<Mdl>>,
    main_el_vdom: RefCell<Option<El<Ms>>>,
    pub popstate_closure: StoredPopstate,
    pub routes: RefCell<Option<RoutesFn<Ms>>>,
    window_listeners: RefCell<Vec<dom_types::Listener<Ms>>>,
    msg_listeners: RefCell<MsgListeners<Ms>>,
}

pub struct AppCfg<Ms: Clone + 'static, Mdl: 'static> {
    document: web_sys::Document,
    mount_point: web_sys::Element,
    pub update: UpdateFn<Ms, Mdl>,
    view: ViewFn<Ms, Mdl>,
    window_events: Option<WindowEvents<Ms, Mdl>>,
}

pub struct App<Ms: Clone + 'static, Mdl: 'static> {
    /// Stateless app configuration
    pub cfg: Rc<AppCfg<Ms, Mdl>>,
    /// Mutable app state
    pub data: Rc<AppData<Ms, Mdl>>,
}

impl<Ms: Clone + 'static, Mdl: 'static> ::std::fmt::Debug for App<Ms, Mdl> {
    fn fmt(&self, f: &mut ::std::fmt::Formatter) -> ::std::fmt::Result {
        write!(f, "App")
    }
}

#[derive(Clone)]
pub struct AppBuilder<Ms: Clone + 'static, Mdl: 'static> {
    model: Mdl,
    update: UpdateFn<Ms, Mdl>,
    view: ViewFn<Ms, Mdl>,
    parent_div_id: Option<&'static str>,
    routes: Option<RoutesFn<Ms>>,
    window_events: Option<WindowEvents<Ms, Mdl>>,
}

impl<Ms: Clone, Mdl> AppBuilder<Ms, Mdl> {
    pub fn mount(mut self, id: &'static str) -> Self {
        self.parent_div_id = Some(id);
        self
    }

    pub fn routes(mut self, routes: RoutesFn<Ms>) -> Self {
        self.routes = Some(routes);
        self
    }

    pub fn window_events(mut self, evts: WindowEvents<Ms, Mdl>) -> Self {
        self.window_events = Some(evts);
        self
    }

    pub fn finish(self) -> App<Ms, Mdl> {
        let parent_div_id = self.parent_div_id.unwrap_or("app");

        App::new(
            self.model,
            self.update,
            self.view,
            parent_div_id,
            self.routes,
            self.window_events,
        )
    }
}

/// We use a struct instead of series of functions, in order to avoid passing
/// repetitive sequences of parameters.
impl<Ms: Clone, Mdl> App<Ms, Mdl> {
    pub fn build(
        model: Mdl,
        update: UpdateFn<Ms, Mdl>,
        view: ViewFn<Ms, Mdl>,
    ) -> AppBuilder<Ms, Mdl> {
        AppBuilder {
            model,
            update,
            view,
            parent_div_id: None,
            routes: None,
            window_events: None,
        }
    }

    fn new(
        model: Mdl,
        update: UpdateFn<Ms, Mdl>,
        view: ViewFn<Ms, Mdl>,
        parent_div_id: &str,
        routes: Option<RoutesFn<Ms>>,
        window_events: Option<WindowEvents<Ms, Mdl>>,
    ) -> Self {
        let window = util::window();
        let document = window
            .document()
            .expect("Can't find the window's document");

        // We log an error instead of relying on panic/except due to the panic hook not yet
        // being active.
        let mount_point;
        match document
            .get_element_by_id(parent_div_id) {
            Some(mp) => mount_point = mp,
            None => {
                let text = "Can't finding parent div id (defaults to \"app\", or can be set with the .mount() method)";
                crate::error(text);
                panic!(text);
            },
        }

        Self {
            cfg: Rc::new(AppCfg {
                document,
                mount_point,
                update,
                view,
                window_events,
            }),
            data: Rc::new(AppData {
                model: RefCell::new(Some(model)),
                // This is filled for the first time in run()
                main_el_vdom: RefCell::new(None),
                popstate_closure: RefCell::new(None),
                routes: RefCell::new(routes),
                window_listeners: RefCell::new(Vec::new()),
                msg_listeners: RefCell::new(Vec::new()),
            }),
        }
    }

    /// App initialization: Collect its fundamental components, setup, and perform
    /// an initial render.
    pub fn run(self) -> Self {
        // Our initial render. Can't initialize in new due to mailbox() requiring self.
        // TODO: maybe have view take an update instead of whole app?
        // TODO: There's a lot of DRY between here and update.
        //    let mut topel_vdom = (app.data.view)(app.clone(), model.clone());

        let window = util::window();

        let mut topel_vdom = {
            let model = self.data.model.borrow();
            let model = model.as_ref().expect("missing model");
            (self.cfg.view)(self.clone(), model)
        };

        // TODO: use window events
        if self.cfg.window_events.is_some() {
            setup_window_listeners(
                &util::window(),
                &mut Vec::new(),
                // TODO:
                // Fix this. Bug where if we try to add initial listeners,
                // we get many runtime panics. Workaround is to wait until
                // app.update, which means an event must be triggered
                // prior to window listeners working.
                &mut Vec::new(),
                // &mut (window_events)(model),
                &self.mailbox(),
            );
        }

        let document = window.document().expect("Problem getting document");
        setup_els(&document, &mut topel_vdom);

        attach_listeners(&mut topel_vdom, &self.mailbox());

        // Attach all children: This is where our initial render occurs.
        websys_bridge::attach_el_and_children(&mut topel_vdom, &self.cfg.mount_point);

        self.data.main_el_vdom.replace(Some(topel_vdom));

        // Update the state on page load, based
        // on the starting URL. Must be set up on the server as well.
        if let Some(routes) = self.data.routes.borrow().clone() {  // ignore clippy re clone() on copy
            routing::setup_popstate_listener(
                &routing::initial(self.clone(), routes),
                routes
            );
            routing::setup_link_listener(&self, routes);

        }

        // Allows panic messages to output to the browser console.error.
        panic::set_hook(Box::new(console_error_panic_hook::hook));



        self
    }

    /// Do the actual self.cfg.update call. Updates self.data.model and returns (should_render, effect_msg)
    fn call_update(&self, message: Ms) -> (bool, Option<Ms>) {
        // data.model is the old model; Remove model from self.data.model, then pass it to the
        // update function created in the app, which outputs an updated model.
        let model = self.data.model.borrow_mut().take().expect("missing model");
        let updated_model_wrapped = (self.cfg.update)(message, model);

        let mut should_render = true;
        let mut effect_msg = None;
        let model = match updated_model_wrapped {
            Update::Render(mdl) => mdl,
            Update::Skip(mdl) => {
                should_render = false;
                mdl
            },
            Update::RenderThen(mdl, msg) => {
                effect_msg = Some(msg);
                mdl
            }
        };

        // Store updated model back to self.data.model
        self.data.model.borrow_mut().replace(model);

        (should_render, effect_msg)
    }

    /// This runs whenever the state is changed, ie the user-written update function is called.
    /// It updates the state, and any DOM elements affected by this change.
    /// todo this is where we need to compare against differences and only update nodes affected
    /// by the state change.
    ///
    /// We re-create the whole virtual dom each time (Is there a way around this? Probably not without
    /// knowing what vars the model holds ahead of time), but only edit the rendered, web_sys dom
    /// for things that have been changed.
    /// We re-render the virtual DOM on every change, but (attempt to) only change
    /// the actual DOM, via web_sys, when we need.
    /// The model stored in inner is the old model; updated_model is a newly-calculated one.
    pub fn update(&self, message: Ms) {
        for l in self.data.msg_listeners.borrow().iter() {
            (l)(&message)
        }

        let (should_render, effect_msg) = self.call_update(message);

        let model = self.data.model.borrow();
        let model = model.as_ref().expect("missing model");

        if let Some(window_events) = self.cfg.window_events {
            let mut new_listeners = (window_events)(model);
            setup_window_listeners(
                &util::window(),
                &mut self.data.window_listeners.borrow_mut(),
                //                &mut Vec::new(),
                &mut new_listeners,
                &self.mailbox(),
            );
            self.data.window_listeners.replace(new_listeners);
        }

        if should_render {
            // Create a new vdom: The top element, and all its children. Does not yet
            // have associated web_sys elements.
            let mut topel_new_vdom = (self.cfg.view)(self.clone(), model);

            // We setup the vdom (which populates web_sys els through it, but don't
            // render them with attach_children; we try to do it cleverly via patch().
            setup_els(&self.cfg.document, &mut topel_new_vdom);

            let mut old_vdom = self.data.main_el_vdom.borrow_mut().take().expect("missing main_el_vdom");

            // Detach all old listeners before patching. We'll re-add them as required during patching.
            // We'll get a runtime panic if any are left un-removed.
            detach_listeners(&mut old_vdom);

            patch(
                &self.cfg.document,
                old_vdom,
                &mut topel_new_vdom,
                &self.cfg.mount_point,
                None,
                &self.mailbox(),
            );

            // Now that we've re-rendered, replace our stored El with the new one;
            // it will be used as the old El next time.
            self.data.main_el_vdom.borrow_mut().replace(topel_new_vdom);
        }

        if let Some(msg) = effect_msg {
            self.update(msg)
        }
    }

    pub fn add_message_listener<F>(&self, listener: F)
    where
        F: Fn(&Ms) + 'static,
    {
        self.data
            .msg_listeners
            .borrow_mut()
            .push(Box::new(listener));
    }

    fn mailbox(&self) -> Mailbox<Ms> {
        let cloned = self.clone();
        Mailbox::new(move |message| {
            cloned.update(message);
        })
    }
}

/// Populate the attached web_sys elements. Run this after creating a vdom, but before using it to
/// process the web_sys dom. Does not attach children in the DOM. Run this on the top-level
/// element.
pub(crate) fn setup_els<Ms>(document: &Document, el_vdom: &mut El<Ms>)
// pub for tests.
where
    Ms: Clone + 'static,
{
    // Set up controlled components: Input, Select, and TextArea elements must stay in sync with the model;
    // don't let them get out of sync from typing or other events, which can occur if a change
    // doesn't trigger a re-render, or if something else modifies them using a side effect.
    // Handle controlled inputs: Ie force sync with the model.
    if el_vdom.tag == dom_types::Tag::Input || el_vdom.tag == dom_types::Tag::Select || el_vdom.tag == dom_types::Tag::TextArea {
        let listener = if let Some(checked) = el_vdom.attrs.vals.get(&dom_types::At::Checked) {
            let checked_bool = match checked.as_ref() {
                "true" => true,
                "false" => false,
                _ => panic!("checked must be true or false.")
            };
            dom_types::Listener::new_control_check(checked_bool)
        } else if let Some(control_val) = el_vdom.attrs.vals.get(&dom_types::At::Value) {
            dom_types::Listener::new_control(control_val.to_string())
        } else {
            // If Value is not specified, force the field to be blank.
            dom_types::Listener::new_control("".to_string())
        };
        el_vdom.listeners.push(listener);  // Add to the El, so we can deattach later.
    }

    // Create the web_sys element; add it to the working tree; store it in
    // its corresponding vdom El.
    let el_ws = websys_bridge::make_websys_el(el_vdom, document);

    el_vdom.el_ws = Some(el_ws);
    for child in &mut el_vdom.children {
        setup_els(document, child);
    }
}

impl<Ms: Clone, Mdl> Clone for App<Ms, Mdl> {
    fn clone(&self) -> Self {
        App {
            cfg: Rc::clone(&self.cfg),
            data: Rc::clone(&self.data),
        }
    }
}

/// Recursively attach all event-listeners. Run this after creating fresh elements.
fn attach_listeners<Ms: Clone>(el: &mut dom_types::El<Ms>, mailbox: &Mailbox<Ms>) {
    let el_ws = el
        .el_ws
        .take()
        .expect("Missing el_ws on attach_all_listeners");

    for listener in &mut el.listeners {
        // todo ideally we unify attach as one method
        if listener.control_val.is_some() || listener.control_checked.is_some() {
            listener.attach_control(&el_ws);
        } else {
            listener.attach(&el_ws, mailbox.clone());
        }
    }
    for child in &mut el.children {
        attach_listeners(child, mailbox)
    }

    el.el_ws.replace(el_ws);
}

/// Recursively detach event-listeners. Run this before patching.
fn detach_listeners<Ms: Clone>(el: &mut dom_types::El<Ms>) {
    let el_ws = el
        .el_ws
        .take();

    let el_ws2;
    match el_ws {
        Some(e) => el_ws2 = e,
        None => return
    }

    for listener in &mut el.listeners {
        listener.detach(&el_ws2);
    }
    for child in &mut el.children {
        detach_listeners(child)
    }

    el.el_ws.replace(el_ws2);
}

/// We reattach all listeners, as with normal Els, since we have no
/// way of diffing them.
fn setup_window_listeners<Ms: Clone>(
    window: &Window,
    old: &mut Vec<dom_types::Listener<Ms>>,
    new: &mut Vec<dom_types::Listener<Ms>>,
    mailbox: &Mailbox<Ms>,
) {
    for listener in old {
        listener.detach(window);
    }

    for listener in new {
        listener.attach(window, mailbox.clone());
    }
}

fn patch<'a, Ms: Clone>(
    document: &Document,
    mut old: El<Ms>,
    new: &'a mut El<Ms>,
    parent: &web_sys::Node,
    next_node: Option<web_sys::Node>,
    mailbox: &Mailbox<Ms>,
) -> Option<&'a web_sys::Node> {
    // Old_el_ws is what we're patching, with items from the new vDOM el; or replacing.
    // TODO: Current sceme is that if the parent changes, redraw all children...
    // TODO: fix this later.
    // We make an assumption that most of the page is not dramatically changed
    // by each event, to optimize.

    // Assume setup_vdom has been run on the new el, all listeners have been removed
    // from the old el_ws, and the only the old el vdom's elements are still attached.

    // take removes the interior value from the Option; otherwise we run into problems
    // about not being able to remove from borrowed content.
    // We remove it from the old el_vodom now, and at the end... add it to the new one.
    // We don't run attach_children() when patching, hence this approach.

    let old_el_ws = old.el_ws.take()?;

    if old != *new {

        // At this step, we already assume we have the right element - either
        // by entering this func directly for the top-level, or recursively after
        // analyzing children

        // If the tag's different, we must redraw the element and its children; there's
        // no way to patch one element type into another.
        // TODO: forcing a rerender for differnet listeners is inefficient
        // TODO:, but I'm not sure how to patch them.
        if new.empty && !old.empty {
            parent.remove_child(&old_el_ws)
                .expect("Problem removing old we_el when updating to empty");
            if let Some(unmount_actions) = &mut old.hooks.will_unmount {
                unmount_actions(&old_el_ws)
            }
<<<<<<< HEAD
            return
        } else if new.empty && old.empty {
            return
=======
            return None;
>>>>>>> 24e33b6f
        }
            // Namespaces can't be patched, since they involve create_element_ns instead of create_element.
            // Something about this element itself is different: patch it.
//            else if old.tag != new.tag || old.namespace != new.namespace || old.empty != new.empty {
            else if old.tag != new.tag || old.namespace != new.namespace {
                // TODO: DRY here between this and later in func.
                if let Some(unmount_actions) = &mut old.hooks.will_unmount {
                    unmount_actions(&old_el_ws)
                }

                // todo: Perhaps some of this next segment should be moved to websys_bridge
                websys_bridge::attach_children(new);

                let new_el_ws = new.el_ws.as_ref().expect("Missing websys el");

<<<<<<< HEAD
//                if old.empty {
//                    // When adding an empty element, there's no existing web_sys Element to
//                    // replace, so we add it in the proper sequence of its parents' children.
//                    parent.append_child(&new_el_ws)
//                        .expect("Problem adding element to previously empty one");
//                } else {
                parent
                    .replace_child(&new_el_ws, &old_el_ws)
                    .expect("Problem replacing element");
//                }
=======
                if old.empty {
                    parent.insert_before(new_el_ws, next_node.as_ref())
                        .expect("Problem adding element to replace previously empty one");
                } else {
                    parent
                        .replace_child(new_el_ws, &old_el_ws)
                        .expect("Problem replacing element");
                }
>>>>>>> 24e33b6f

                // Perform side-effects specified for mounting.
                if let Some(mount_actions) = &mut new.hooks.did_mount {
                    mount_actions(new_el_ws);
                }

                let mut new = new;
                attach_listeners(&mut new, &mailbox);
                // We've re-rendered this child and all children; we're done with this recursion.
                return new.el_ws.as_ref();
            }
        // The fourth empty case, where old is empty and new isn't, is handled when iterating through children.

        // Patch parts of the Element.
        websys_bridge::patch_el_details(&mut old, new, &old_el_ws);
    }

    // Before running patch, assume we've removed all listeners from the old element.
    // Perform this attachment after we've verified we can patch this element, ie
    // it has the same tag - otherwise  we'd have to detach after the parent.remove_child step.
    // Note that unlike the attach_listeners function, this only attaches for the current
    // element.
    for listener in &mut new.listeners {
        if listener.control_val.is_some() || listener.control_checked.is_some() {
            listener.attach_control(&old_el_ws);
        } else {
            listener.attach(&old_el_ws, mailbox.clone());
        }
    }

    let num_children_in_both = old.children.len().min(new.children.len());
    let mut old_children_iter = old.children.into_iter();
    let mut new_children_iter = new.children.iter_mut();

    let mut last_visited_node: Option<web_sys::Node> = None;

    // Not using .zip() here to make sure we don't miss any of the children when one array is
    // longer than the other.
<<<<<<< HEAD
    let mut i_before_nolongerempty = 0;
    for i in 0..num_children_in_both {
=======
    for _i in 0..num_children_in_both {
>>>>>>> 24e33b6f
        let child_old = old_children_iter.next().unwrap();
        let child_new = new_children_iter.next().unwrap();

        // If a key's specified, use it to match the child
        // There can be multiple optomizations, but assume one key. If there are multiple
        // keys, use the first (There should only be one, but no constraints atm).
//        if let Some(key) = child_new.key() {
//            let _matching = old.children.iter().filter(|c| c.key() == Some(key));
//            // todo continue implementation: Patch and re-order.
//        }

        //                match old.children.get(i_new) {
//            Some(child_old) => {
//                // todo: This approach is still inefficient use of key, since it overwrites
//                // todo non-matching keys, preventing them from being found later.
//                if let Some(key) = child_new.key() {
//                    if child_old.key() == Some(key) {
//                        continue
//                    }
//                }
//
//                // Don't compare equality here; we do that at the top of this function
//                // in the recursion.
//                patch(document, &mut child_old.clone(), child_new, &old_el_ws, &mailbox);
//                old_children_patched.push(child_old.id.expect("Can't find child's id"));
//            },
//            None => {
//                // We ran out of old children to patch; create new ones.
//                websys_bridge::attach_el_and_children(child_new, &old_el_ws);
//                let mut child_new = child_new;
//                attach_listeners(&mut child_new, &mailbox);
//            }
//        }

<<<<<<< HEAD
        // Don't let recursion handle replacing empty children with non-empty: The logic
        // above in the function won't have a child web_sys El to replace, and
        // won't know which order to insert it.
        if child_old.empty && !child_new.empty {
            let new_el_ws = new.el_ws.take().expect("Missing websys el");

            match &old.children.get(i_before_nolongerempty) {
                Some(older_brother) => {
                    let ob_el_ws = older_brother.el_ws.take()
                        .expect("Missing el_ws when adding element to previously empty one");

                    ob_el_ws
                        .dyn_ref::<Element>()
                        .expect("Problem casting Node as Element")
                        .after_with_node_1(&new_el_ws)
                        .expect("Problem adding element to previously empty one");

                    older_brother.el_ws.replace(ob_el_ws);
                }
                None => {
                    old_el_ws.append_child(&new_el_ws)
                        .expect("Problem adding element to previously empty one (No siblings)");
                }
            }

            new.el_ws.replace(new_el_ws);

        } else {
            // Don't compare equality here; we do that at the top of this function
            // in the recursion.
            patch(document, child_old, child_new, &old_el_ws, &mailbox);
            // We only consider non-empty elements to insert no-longer-empty ones; must have
            // an web_sys El to insert after.
            i_before_nolongerempty = i;
        }

=======
        // Don't compare equality here; we do that at the top of this function
        // in the recursion.
        if let Some(new_el_ws) = patch(
            document,
            child_old,
            child_new,
            &old_el_ws,
            match last_visited_node.as_ref() {
                Some(node) => node.next_sibling(),
                None => old_el_ws.first_child(),
            },
            &mailbox)
        {
            last_visited_node = Some(new_el_ws.clone());
        }
>>>>>>> 24e33b6f
    }

    // Now one of the iterators is entirely consumed, and any items left in one iterator
    // don't have any matching items in the other.

    while let Some(child_new) = new_children_iter.next() {


        // We ran out of old children to patch; create new ones.
        websys_bridge::attach_el_and_children(child_new, &old_el_ws);
        attach_listeners(child_new, &mailbox);
    }

//    // Now pair up children as best we can.
//    // If there are the same number of children, assume there's a 1-to-1 mapping,
//    // where we will not add or remove any; but patch as needed.
//    let avail_old_children = &mut old.children;
//    let mut prev_child: Option<web_sys::Node> = None;
//    let mut best_match;
////    let mut t;
//    for (i_new, child_new) in new.children.iter_mut().enumerate() {
//        if avail_old_children.is_empty() {
//            // One or more new children has been added, or much content has
//            // changed, or we've made a mistake: Attach new children.
//            websys_bridge::attach_els(child_new, &old_el_ws);
//            let mut child_new = child_new;
//            attach_listeners(&mut child_new, &mailbox);
//
//        } else {
//            // We still have old children to pick a match from. If we pick
//            // incorrectly, or there is no "good" match, we'll have some
//            // patching and/or attaching (rendering) to do in subsequent recursions.
//            let mut scores: Vec<(u32, f32)> = avail_old_children
//                .iter()
//                .enumerate()
//                .map(|(i_old, c_old)| (c_old.id.unwrap(), match_score(c_old, i_old, child_new, i_new)))
//                .collect();
//
//            // should put highest score at the end.
//            scores.sort_by(|b, a| b.1.partial_cmp(&a.1).unwrap());
//
//            // Sorting children vice picking the best one makes this easier to handle
//            // without irking the borrow checker, despite appearing less counter-intuitive,
//            // due to the convenient pop method.
//            avail_old_children.sort_by(|b, a| {
//                scores
//                    .iter()
//                    .find(|s| s.0 == b.id.unwrap())
//                    .unwrap()
//                    .1
//                    .partial_cmp(&scores.iter().find(|s| s.0 == a.id.unwrap()).unwrap().1)
//                    .unwrap()
//            });
//
//            best_match = avail_old_children.pop().expect("Problem popping");


    // Now purge any existing no-longer-needed children; they're not part of the new vdom.
    while let Some(mut child) = old_children_iter.next() {
        let child_el_ws = child.el_ws.take().expect("Missing child el_ws");

        // TODO: DRY here between this and earlier in func
        if let Some(unmount_actions) = &mut child.hooks.will_unmount {
            unmount_actions(&child_el_ws)
        }

        // todo get to the bottom of this
        match old_el_ws.remove_child(&child_el_ws) {
            Ok(_) => {},
            Err(_) => {crate::log("Minor error patching html element. (remove)");}
        }
    }

    new.el_ws = Some(old_el_ws);
    new.el_ws.as_ref()
}

/// Update app state directly, ie not from a Listener/event.
//pub fn update<Ms>(message: Ms {  // todo deal with this.
//    let mailbox = Mailbox::new(move |msg| {
//        app.update(msg);
//    });
//    mailbox.send(message);
//}


pub trait _Attrs: PartialEq + ToString {
    fn vals(self) -> HashMap<String, String>;
}

pub trait _Style: PartialEq + ToString {
    fn vals(self) -> HashMap<String, String>;
}

pub trait _Listener<Ms>: Sized {
    fn attach<T: AsRef<EventTarget>>(&mut self, el_ws: &T, mailbox: Mailbox<Ms>);
    fn detach<T: AsRef<EventTarget>>(&self, el_ws: &T);
}

/// WIP towards a modular VDOM
/// Assumes dependency on web_sys.
// TODO:: Do we need <Ms> ?
pub trait _DomEl<Ms>: Sized + PartialEq + DomElLifecycle {
    type Tg: PartialEq + ToString; // TODO: tostring
    type At: _Attrs;
    type St: _Style;
    type Ls: _Listener<Ms>;
    type Tx: PartialEq + ToString + Clone + Default;

    // Fields
    fn tag(self) -> Self::Tg;
    fn attrs(self) -> Self::At;
    fn style(self) -> Self::St;
    fn listeners(self) -> Vec<Self::Ls>;
    fn text(self) -> Option<Self::Tx>;
    fn children(self) -> Vec<Self>;
    fn websys_el(self) -> Option<web_sys::Element>;
    fn id(self) -> Option<u32>;
    // TODO: tying to dom_types is temp - defeats the urpose of the trait
    fn namespace(self) -> Option<Namespace>;

    // Methods
    fn empty(self) -> Self;

    // setters
    fn set_id(&mut self, id: Option<u32>);
    fn set_websys_el(&mut self, el: Option<Element>);
}

pub trait DomElLifecycle {
    fn did_mount(self) -> Option<Box<FnMut(&Element)>>;
    fn did_update(self) -> Option<Box<FnMut(&Element)>>;
    fn will_unmount(self) -> Option<Box<FnMut(&Element)>>;
}

#[cfg(test)]
pub mod tests {
    use wasm_bindgen_test::*;
    wasm_bindgen_test_configure!(run_in_browser);

    use super::*;

    use crate as seed; // required for macros to work.
    use crate::{class, prelude::*};
    use wasm_bindgen::JsCast;
    use web_sys::Node;

    #[derive(Clone, Debug)]
    enum Msg {}

    fn make_vdom(doc: &Document, el: El<Msg>) -> El<Msg> {
        let mut vdom = el;
        setup_els(doc, &mut vdom);
        vdom
    }

    fn setup_and_patch(
        doc: &Document,
        parent: &Element,
        mailbox: &Mailbox<Msg>,
        old_vdom: El<Msg>,
        new_vdom: El<Msg>,
    ) -> El<Msg> {
        let mut new_vdom = make_vdom(&doc, new_vdom);
        patch(&doc, old_vdom, &mut new_vdom, parent, None, mailbox);
        new_vdom
    }

    fn iter_nodelist(list: web_sys::NodeList) -> impl Iterator<Item = Node> {
        (0..list.length()).map(move |i| list.item(i).unwrap())
    }

    fn iter_child_nodes(node: &Node) -> impl Iterator<Item = Node> {
        iter_nodelist(node.child_nodes())
    }

    #[wasm_bindgen_test]
    fn el_added() {
        let mailbox = Mailbox::new(|_msg: Msg| {});

        let doc = util::document();
        let parent = doc.create_element("div").unwrap();

        let mut vdom = make_vdom(&doc, El::empty(seed::dom_types::Tag::Div));
        // clone so we can keep using it after vdom is modified
        let old_ws = vdom.el_ws.as_ref().unwrap().clone();
        parent.append_child(&old_ws).unwrap();

        assert_eq!(parent.children().length(), 1);
        assert_eq!(old_ws.child_nodes().length(), 0);

        vdom = setup_and_patch(&doc, &parent, &mailbox, vdom, div!["text"]);
        assert_eq!(parent.children().length(), 1);
        assert!(old_ws.is_same_node(parent.first_child().as_ref()));
        assert_eq!(old_ws.child_nodes().length(), 1);
        assert_eq!(old_ws.first_child().unwrap().text_content().unwrap(), "text");

        setup_and_patch(
            &doc,
            &parent,
            &mailbox,
            vdom,
            div!["text", "more text", vec![li!["even more text"]]],
        );

        assert_eq!(parent.children().length(), 1);
        assert!(old_ws.is_same_node(parent.first_child().as_ref()));
        assert_eq!(old_ws.child_nodes().length(), 3);
        assert_eq!(old_ws.child_nodes().item(0).unwrap().text_content().unwrap(), "text");
        assert_eq!(old_ws.child_nodes().item(1).unwrap().text_content().unwrap(), "more text");
        let child3 = old_ws.child_nodes().item(2).unwrap();
        assert_eq!(child3.node_name(), "LI");
        assert_eq!(child3.text_content().unwrap(), "even more text");
    }

    #[wasm_bindgen_test]
    fn el_removed() {
        let mailbox = Mailbox::new(|_msg: Msg| {});

        let doc = util::document();
        let parent = doc.create_element("div").unwrap();

        let mut vdom = make_vdom(&doc, El::empty(seed::dom_types::Tag::Div));
        // clone so we can keep using it after vdom is modified
        let old_ws = vdom.el_ws.as_ref().unwrap().clone();
        parent.append_child(&old_ws).unwrap();

        // First add some child nodes using the vdom
        vdom = setup_and_patch(
            &doc,
            &parent,
            &mailbox,
            vdom,
            div!["text", "more text", vec![li!["even more text"]]],
        );

        assert_eq!(parent.children().length(), 1);
        assert_eq!(old_ws.child_nodes().length(), 3);
        let old_child1 = old_ws.child_nodes().item(0).unwrap();

        // Now test that patch function removes the last 2 nodes
        setup_and_patch(
            &doc,
            &parent,
            &mailbox,
            vdom,
            div!["text"],
        );

        assert_eq!(parent.children().length(), 1);
        assert!(old_ws.is_same_node(parent.first_child().as_ref()));
        assert_eq!(old_ws.child_nodes().length(), 1);
        assert!(old_child1.is_same_node(old_ws.child_nodes().item(0).as_ref()));
    }

    #[wasm_bindgen_test]
    fn el_changed() {
        let mailbox = Mailbox::new(|_msg: Msg| {});

        let doc = util::document();
        let parent = doc.create_element("div").unwrap();

        let mut vdom = make_vdom(&doc, El::empty(seed::dom_types::Tag::Div));
        // clone so we can keep using it after vdom is modified
        let old_ws = vdom.el_ws.as_ref().unwrap().clone();
        parent.append_child(&old_ws).unwrap();

        // First add some child nodes using the vdom
        vdom = setup_and_patch(
            &doc,
            &parent,
            &mailbox,
            vdom,
            div![span!["hello"], ", ", span!["world"]],
        );

        assert_eq!(parent.child_nodes().length(), 1);
        assert_eq!(old_ws.child_nodes().length(), 3);

        // Now add some attributes
        setup_and_patch(
            &doc,
            &parent,
            &mailbox,
            vdom,
            div![
                span![class!["first"], "hello"],
                ", ",
                span![class!["second"], "world"],
            ],
        );

        let child1 = old_ws.child_nodes().item(0).unwrap().dyn_into::<Element>().unwrap();
        assert_eq!(child1.get_attribute("class"), Some("first".to_string()));
        let child3 = old_ws.child_nodes().item(2).unwrap().dyn_into::<Element>().unwrap();
        assert_eq!(child3.get_attribute("class"), Some("second".to_string()));
    }

    /// Test that if the first child was a seed::empty() and it is changed to a non-empty El,
    /// then the new element is inserted at the correct position.
    #[wasm_bindgen_test]
    fn empty_changed_in_front() {
        let mailbox = Mailbox::new(|_msg: Msg| {});

        let doc = util::document();
        let parent = doc.create_element("div").unwrap();

        let mut vdom = make_vdom(&doc, El::empty(seed::dom_types::Tag::Div));
        // clone so we can keep using it after vdom is modified
        let old_ws = vdom.el_ws.as_ref().unwrap().clone();
        parent.append_child(&old_ws).unwrap();

        assert_eq!(parent.children().length(), 1);
        assert_eq!(old_ws.child_nodes().length(), 0);

        vdom = setup_and_patch(&doc, &parent, &mailbox, vdom, div![seed::empty(), "b", "c"]);
        assert_eq!(parent.children().length(), 1);
        assert!(old_ws.is_same_node(parent.first_child().as_ref()));
        assert_eq!(
            iter_child_nodes(&old_ws).map(|node| node.text_content().unwrap()).collect::<Vec<_>>(),
            &["b", "c"],
        );

        setup_and_patch(
            &doc,
            &parent,
            &mailbox,
            vdom,
            div!["a", "b", "c"],
        );

        assert_eq!(parent.children().length(), 1);
        assert!(old_ws.is_same_node(parent.first_child().as_ref()));
        assert_eq!(
            iter_child_nodes(&old_ws).map(|node| node.text_content().unwrap()).collect::<Vec<_>>(),
            &["a", "b", "c"],
        );
    }

    /// Test that if a middle child was a seed::empty() and it is changed to a non-empty El,
    /// then the new element is inserted at the correct position.
    #[wasm_bindgen_test]
    fn empty_changed_in_the_middle() {
        let mailbox = Mailbox::new(|_msg: Msg| {});

        let doc = util::document();
        let parent = doc.create_element("div").unwrap();

        let mut vdom = make_vdom(&doc, El::empty(seed::dom_types::Tag::Div));
        // clone so we can keep using it after vdom is modified
        let old_ws = vdom.el_ws.as_ref().unwrap().clone();
        parent.append_child(&old_ws).unwrap();

        assert_eq!(parent.children().length(), 1);
        assert_eq!(old_ws.child_nodes().length(), 0);

        vdom = setup_and_patch(&doc, &parent, &mailbox, vdom, div!["a", seed::empty(), "c"]);
        assert_eq!(parent.children().length(), 1);
        assert!(old_ws.is_same_node(parent.first_child().as_ref()));
        assert_eq!(
            iter_child_nodes(&old_ws).map(|node| node.text_content().unwrap()).collect::<Vec<_>>(),
            &["a", "c"],
        );

        setup_and_patch(
            &doc,
            &parent,
            &mailbox,
            vdom,
            div!["a", "b", "c"],
        );

        assert_eq!(parent.children().length(), 1);
        assert!(old_ws.is_same_node(parent.first_child().as_ref()));
        assert_eq!(
            iter_child_nodes(&old_ws).map(|node| node.text_content().unwrap()).collect::<Vec<_>>(),
            &["a", "b", "c"],
        );
    }
}<|MERGE_RESOLUTION|>--- conflicted
+++ resolved
@@ -4,7 +4,7 @@
     routing, util, websys_bridge,
 };
 use std::{cell::RefCell, collections::HashMap, panic, rc::Rc};
-use wasm_bindgen::{JsCast, closure::Closure};
+use wasm_bindgen::closure::Closure;
 use web_sys::{Document, Element, Event, EventTarget, Window};
 
 pub enum Update<Ms, Mdl> {
@@ -518,13 +518,10 @@
             if let Some(unmount_actions) = &mut old.hooks.will_unmount {
                 unmount_actions(&old_el_ws)
             }
-<<<<<<< HEAD
-            return
+            return None;
+            // If new and old are empty, we don't need to do anything.
         } else if new.empty && old.empty {
-            return
-=======
             return None;
->>>>>>> 24e33b6f
         }
             // Namespaces can't be patched, since they involve create_element_ns instead of create_element.
             // Something about this element itself is different: patch it.
@@ -540,18 +537,6 @@
 
                 let new_el_ws = new.el_ws.as_ref().expect("Missing websys el");
 
-<<<<<<< HEAD
-//                if old.empty {
-//                    // When adding an empty element, there's no existing web_sys Element to
-//                    // replace, so we add it in the proper sequence of its parents' children.
-//                    parent.append_child(&new_el_ws)
-//                        .expect("Problem adding element to previously empty one");
-//                } else {
-                parent
-                    .replace_child(&new_el_ws, &old_el_ws)
-                    .expect("Problem replacing element");
-//                }
-=======
                 if old.empty {
                     parent.insert_before(new_el_ws, next_node.as_ref())
                         .expect("Problem adding element to replace previously empty one");
@@ -560,7 +545,6 @@
                         .replace_child(new_el_ws, &old_el_ws)
                         .expect("Problem replacing element");
                 }
->>>>>>> 24e33b6f
 
                 // Perform side-effects specified for mounting.
                 if let Some(mount_actions) = &mut new.hooks.did_mount {
@@ -599,12 +583,7 @@
 
     // Not using .zip() here to make sure we don't miss any of the children when one array is
     // longer than the other.
-<<<<<<< HEAD
-    let mut i_before_nolongerempty = 0;
-    for i in 0..num_children_in_both {
-=======
     for _i in 0..num_children_in_both {
->>>>>>> 24e33b6f
         let child_old = old_children_iter.next().unwrap();
         let child_new = new_children_iter.next().unwrap();
 
@@ -639,44 +618,6 @@
 //            }
 //        }
 
-<<<<<<< HEAD
-        // Don't let recursion handle replacing empty children with non-empty: The logic
-        // above in the function won't have a child web_sys El to replace, and
-        // won't know which order to insert it.
-        if child_old.empty && !child_new.empty {
-            let new_el_ws = new.el_ws.take().expect("Missing websys el");
-
-            match &old.children.get(i_before_nolongerempty) {
-                Some(older_brother) => {
-                    let ob_el_ws = older_brother.el_ws.take()
-                        .expect("Missing el_ws when adding element to previously empty one");
-
-                    ob_el_ws
-                        .dyn_ref::<Element>()
-                        .expect("Problem casting Node as Element")
-                        .after_with_node_1(&new_el_ws)
-                        .expect("Problem adding element to previously empty one");
-
-                    older_brother.el_ws.replace(ob_el_ws);
-                }
-                None => {
-                    old_el_ws.append_child(&new_el_ws)
-                        .expect("Problem adding element to previously empty one (No siblings)");
-                }
-            }
-
-            new.el_ws.replace(new_el_ws);
-
-        } else {
-            // Don't compare equality here; we do that at the top of this function
-            // in the recursion.
-            patch(document, child_old, child_new, &old_el_ws, &mailbox);
-            // We only consider non-empty elements to insert no-longer-empty ones; must have
-            // an web_sys El to insert after.
-            i_before_nolongerempty = i;
-        }
-
-=======
         // Don't compare equality here; we do that at the top of this function
         // in the recursion.
         if let Some(new_el_ws) = patch(
@@ -692,7 +633,6 @@
         {
             last_visited_node = Some(new_el_ws.clone());
         }
->>>>>>> 24e33b6f
     }
 
     // Now one of the iterators is entirely consumed, and any items left in one iterator
